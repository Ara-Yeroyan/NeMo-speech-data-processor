# Copyright (c) 2022, NVIDIA CORPORATION.  All rights reserved.
#
# Licensed under the Apache License, Version 2.0 (the "License");
# you may not use this file except in compliance with the License.
# You may obtain a copy of the License at
#
#     http://www.apache.org/licenses/LICENSE-2.0
#
# Unless required by applicable law or agreed to in writing, software
# distributed under the License is distributed on an "AS IS" BASIS,
# WITHOUT WARRANTIES OR CONDITIONS OF ANY KIND, either express or implied.
# See the License for the specific language governing permissions and
# limitations under the License.

import itertools
import json
import multiprocessing
import os
from abc import ABC, abstractmethod
from dataclasses import dataclass
from typing import Any, Dict, List, Optional

from tqdm import tqdm
from tqdm.contrib.concurrent import process_map

from sdp.logging import logger


@dataclass
class DataEntry:
    """A wrapper for data entry + any additional metrics."""

    data: Optional[Dict]  # can be None to drop the entry
    metrics: Any = None


class BaseProcessor(ABC):
    """Abstract class for SDP processors.

    All processor classes inherit from the ``BaseProcessor`` class.
    This is a simple abstract class which has 2 empty methods: :meth:`process`
    and :meth:`test`.

    These serve to remind us that SDP essentially just runs ``.test()`` on all
    processors (to implement :ref:`run-time tests <sdp-runtime-tests>`),
    and then ``.process()`` on all processors.

    Args:
        output_manifest_file (str): path of where the output manifest file will
            be located.
        input_manifest_file (str): path of where the input manifest file is
            located. This arg is optional - some processors may not take in
            an input manifest because they need to create an initial manifest
            from scratch (ie from some transcript file that is in a format
            different to the NeMo manifest format).
    """

    def __init__(self, output_manifest_file: str, input_manifest_file: Optional[str] = None):
        self.output_manifest_file = output_manifest_file
        self.input_manifest_file = input_manifest_file

    @abstractmethod
    def process(self):
        """Should be overriden by the child classes to implement some data processing."""
        pass

    def test(self):
        """This method can be used to perform "runtime" tests.

        This can be any kind of self-consistency tests, but are usually
        in the form of checking that provided input test data entries match
        provided output test data entries.

        There are not tests by default.
        """


class BaseParallelProcessor(BaseProcessor):
    """Processor class which allows operations on each utterance to be parallelized.

    Parallelization is done using ``tqdm.contrib.concurrent.process_map`` inside
    the :meth:`process` method. Actual processing should be defined on a
    per-examples bases inside the :meth:`process_dataset_entry` method.

    See the documentation of all the methods for more details.

    Args:
        max_workers (int): maximum number of workers that will be spawned
            during the parallel processing.
        chunksize (int): the size of the chunks that will be sent to worker processes.
        test_cases (list[dict]): an optional list of dicts containing test
            cases for checking that the processor makes the changes that we
            are expecting.
            The dicts must have a key ``input``, the value of which is a dictionary
            containing data which is our test's input manifest line, and a key
            ``output``, the value of which is a dictionary containing data which is
            the expected output manifest line.
    """

    def __init__(
        self,
        max_workers: int = -1,
        chunksize: int = 100,
<<<<<<< HEAD
        in_memory_chunksize: int = 1000000,  # TODO: docs
=======
>>>>>>> f450f421
        test_cases: Optional[List[Dict]] = None,
        **kwargs
    ):
        super().__init__(**kwargs)
        if max_workers == -1:
            max_workers = multiprocessing.cpu_count()
        self.max_workers = max_workers
        self.chunksize = chunksize
        self.in_memory_chunksize = in_memory_chunksize
        self.number_of_entries = 0
        self.total_duration = 0

        self.test_cases = test_cases
        # need to convert to list to avoid errors in iteration over None
        if self.test_cases is None:
            self.test_cases = []
<<<<<<< HEAD

    def process(self):
        """Parallelized implementation of the data processing.

        The execution flow of this method is the following.

        1. :meth:`prepare` is called. It's empty by default but can be used to
           e.g. download the initial data files or compute some aggregates
           required for subsequent processing.
        2. A list of data entries is created by calling :meth:`read_manifest`.
           Default implementation reads an input manifest file and returns a
           list of dictionaries for each line (we assume a standard NeMo format
           of one json per line).
        3. :meth:`process_dataset_entry` is called **in parallel** on each element
           of the list created in the previous step. Note that you cannot create
           any new counters or modify the attributes of this class in any way
           inside that function as this will lead to an undefined behavior.
           Each call to the :meth:`process_dataset_entry` returns a list of
           ``DataEntry`` objects that are then aggregated together. ``DataEntry``
           simply defines a ``data`` and ``metrics`` keys.
        4. We loop through all returned data entries and do the following

           a) All ``metrics`` keys are collected in a separate list and passed
              over to the :meth:`finalize` method for any desired metric
              aggregation and reporting.
           b) If ``data`` is set to None, the objects are ignored (metrics are
              still collected).
           c) All non-ignored objects are dumped to the output manifest file
              with a call to ``json.dump``, one object per-line.

        Here is a diagram outlining the execution flow of this method:

        .. can only be viewed in the online documentation

        .. raw:: html

             <div align="center">
               <img src="https://mermaid.ink/img/pako:eNplUl1r6zAM_SvCFy4pbL3vvaVwu-59sL0tl6LESmqIP7DkjWzsv89O0rVjzosiHR8dHetdtV6T2qg-YjjB0-Fv7SAfTs2cqdWjUGAwDrYiuz0yPWDEYaDhIfqWmH1chzmqVts_GQOW5OR1rWaqcv4916pcZxq6jKaAkRb0tok7IBtkXO5BM4KmDtMgUIotOmgIEpMG8VOK1v0atH91g0cNEV9BoyBgEm9RTJvljbX6D7e3O9hfVOyvVURCfbToTEcs11pKocwbksC5PnWFyhB00VvIE7wYnxiWwY3rgbNNqwlnOpATRQLD4B2dhdxdhNx9t2PiOJYRmORITuJYlb85XEydFGDDErGVL4tn6gNcuA-Zm_GFwCf5McJvwL6P1KNQoYim5SlfTY7-At9BEmHQ0YdAenVucH_hv7_W3hmHg3mj40JWXYudX8lwGHD86rb4d7YtN6hd-Qo1Oa1ulKVo0ei8k-8lXatsps0ubnK47EVZrY8MLQ_-OLpWbSQmulEpZNvoYDDvrlWbDgemj0-10vX9" height=100% />
             </div>
        """
        self.prepare()
        os.makedirs(os.path.dirname(self.output_manifest_file), exist_ok=True)
        metrics = []

        with open(self.output_manifest_file, "wt", encoding="utf8") as fout:
            for manifest_chunk in self._chunk_manifest():
                # this will unroll all inner lists
                data = itertools.chain(
                    *process_map(
                        self.process_dataset_entry,
                        manifest_chunk,
                        max_workers=self.max_workers,
                        chunksize=self.chunksize,
                    )
                )
                for data_entry in tqdm(data):
                    metrics.append(data_entry.metrics)
                    if data_entry.data is None:
                        continue
                    json.dump(data_entry.data, fout, ensure_ascii=False)
                    self.number_of_entries += 1
                    self.total_duration += data_entry.data.get("duration", 0)
                    fout.write("\n")

        self.finalize(metrics)

    def prepare(self):
        """Can be used in derived classes to prepare the processing in any way.

        E.g., download data or compute some aggregates. Will be called before
        starting processing the data.
        """

    def _chunk_manifest(self):
        """TODO"""
        manifest_chunk = []
        for idx, data_entry in enumerate(self.read_manifest(), 1):
            manifest_chunk.append(data_entry)
            if idx % self.in_memory_chunksize == 0:
                yield manifest_chunk
                manifest_chunk = []
        if len(manifest_chunk) > 0:
            yield manifest_chunk

    def read_manifest(self):
        """Reading the input manifest file.

        .. note::
            This function should be overridden in the "initial" class creating
            manifest to read from the original source of data.
        """
        if self.input_manifest_file is None:
            raise NotImplementedError("Override this method if the processor creates initial manifest")
=======

    def process(self):
        """Parallelized implementation of the data processing.

        The execution flow of this method is the following.

        1. :meth:`prepare` is called. It's empty by default but can be used to
           e.g. download the initial data files or compute some aggregates
           required for subsequent processing.
        2. A list of data entries is created by calling :meth:`read_manifest`.
           Default implementation reads an input manifest file and returns a
           list of dictionaries for each line (we assume a standard NeMo format
           of one json per line).
        3. :meth:`process_dataset_entry` is called **in parallel** on each element
           of the list created in the previous step. Note that you cannot create
           any new counters or modify the attributes of this class in any way
           inside that function as this will lead to an undefined behavior.
           Each call to the :meth:`process_dataset_entry` returns a list of
           ``DataEntry`` objects that are then aggregated together. ``DataEntry``
           simply defines a ``data`` and ``metrics`` keys.
        4. We loop through all returned data entries and do the following

           a) All ``metrics`` keys are collected in a separate list and passed
              over to the :meth:`finalize` method for any desired metric
              aggregation and reporting.
           b) If ``data`` is set to None, the objects are ignored (metrics are
              still collected).
           c) All non-ignored objects are dumped to the output manifest file
              with a call to ``json.dump``, one object per-line.

        Here is a diagram outlining the execution flow of this method:

        .. can only be viewed in the online documentation

        .. raw:: html

             <div align="center">
               <img src="https://mermaid.ink/img/pako:eNplUl1r6zAM_SvCFy4pbL3vvaVwu-59sL0tl6LESmqIP7DkjWzsv89O0rVjzosiHR8dHetdtV6T2qg-YjjB0-Fv7SAfTs2cqdWjUGAwDrYiuz0yPWDEYaDhIfqWmH1chzmqVts_GQOW5OR1rWaqcv4916pcZxq6jKaAkRb0tok7IBtkXO5BM4KmDtMgUIotOmgIEpMG8VOK1v0atH91g0cNEV9BoyBgEm9RTJvljbX6D7e3O9hfVOyvVURCfbToTEcs11pKocwbksC5PnWFyhB00VvIE7wYnxiWwY3rgbNNqwlnOpATRQLD4B2dhdxdhNx9t2PiOJYRmORITuJYlb85XEydFGDDErGVL4tn6gNcuA-Zm_GFwCf5McJvwL6P1KNQoYim5SlfTY7-At9BEmHQ0YdAenVucH_hv7_W3hmHg3mj40JWXYudX8lwGHD86rb4d7YtN6hd-Qo1Oa1ulKVo0ei8k-8lXatsps0ubnK47EVZrY8MLQ_-OLpWbSQmulEpZNvoYDDvrlWbDgemj0-10vX9" height=100% />
             </div>
        """
        self.prepare()
        dataset_entries = self.read_manifest()

        # this will unroll all inner lists
        data = itertools.chain(
            *process_map(
                self.process_dataset_entry,
                dataset_entries,
                max_workers=self.max_workers,
                chunksize=self.chunksize,
            )
        )
        metrics = []
        os.makedirs(os.path.dirname(self.output_manifest_file), exist_ok=True)
        with open(self.output_manifest_file, "wt", encoding="utf8") as fout:
            for data_entry in tqdm(data):
                metrics.append(data_entry.metrics)
                if data_entry.data is None:
                    continue
                json.dump(data_entry.data, fout, ensure_ascii=False)
                self.number_of_entries += 1
                self.total_duration += data_entry.data.get("duration", 0)
                fout.write("\n")
>>>>>>> f450f421

        with open(self.input_manifest_file, "rt", encoding="utf8") as fin:
            for line in fin:
                yield json.loads(line)

    @abstractmethod
    def process_dataset_entry(self, data_entry) -> List[DataEntry]:
        """Needs to be implemented in the derived classes.

        Each returned value should be a ``DataEntry`` object that will hold
        a dictionary (or anything else that can be json-serialized) with
        the actual data + any additional metrics required for statistics
        reporting. Those metrics can be used in :meth:`finalize` to
        prepare for final reporting.

        ``DataEntry`` is a simple dataclass defined in the following way::

            @dataclass
            class DataEntry:
                # can be None to drop the entry
                data: Optional[Dict]
                # anything - you'd need to aggregate all
                # values in the finalize method manually
                metrics: Any = None

        .. note::
            This method should always return a list of objects to allow a
            one-to-many mapping. E.g., if you want to cut an utterance into
            multiple smaller parts, you can return a list of all the produced
            utterances and they will be handled correctly.

            The many-to-one mapping is not currently supported by design of
            this method (but can still be done if you don't inherit from
            this class and process the data sequentially).

        Args:
            data_entry: most often, ``data_entry`` will be a dictionary
                containing items which represent the JSON manifest entry.
                Sometimes, such as in :class:`sdp.processors.CreateInitialManifestMLS`,
                it will be a string containing a line for that utterance
                from the original raw MLS transcript. In general it is an element
                of the list returned from the :meth:`read_manifest` method.
        """
        # TODO: it would be more straightforward to use a generator here, but
        #     seems that it's not supported with multiprocessing. Is there a
        #     way to make it work?

<<<<<<< HEAD
    def finalize(self, metrics: List):
        """Can be used to output statistics about the processed data.

        By default outputs new number of entries/hours.

        Args:
            metrics (list): a list containing all ``metrics`` keys from the
                data entries returned from the :meth:`process_dataset_entry`
                method.
=======
    def prepare(self):
        """Can be used in derived classes to prepare the processing in any way.

        E.g., download data or compute some aggregates. Will be called before
        starting processing the data.
>>>>>>> f450f421
        """

    def read_manifest(self):
        """Reading the input manifest file.

        .. note::
            This function should be overridden in the "initial" class creating
            manifest to read from the original source of data.
        """
        if self.input_manifest_file is None:
            raise NotImplementedError("Override this method if the processor creates initial manifest")

        # TODO: should we not assume that manifest can fully fit in memory?
        with open(self.input_manifest_file, "rt", encoding="utf8") as fin:
            dataset_entries = [json.loads(line) for line in fin.readlines()]

        return dataset_entries


<<<<<<< HEAD
    def test(self):
        """Applies processing to "test_cases" and raises an error in case of mismatch."""
        for test_case in self.test_cases:
            generated_outputs = self.process_dataset_entry(test_case["input"].copy())
            expected_outputs = (
                [test_case["output"]] if not isinstance(test_case["output"], list) else test_case["output"]
            )

            for generated_output, expected_output in zip(generated_outputs, expected_outputs):
                generated_output = generated_output.data

=======
        Each returned value should be a ``DataEntry`` object that will hold
        a dictionary (or anything else that can be json-serialized) with
        the actual data + any additional metrics required for statistics
        reporting. Those metrics can be used in :meth:`finalize` to
        prepare for final reporting.

        ``DataEntry`` is a simple dataclass defined in the following way::

            @dataclass
            class DataEntry:
                # can be None to drop the entry
                data: Optional[Dict]
                # anything - you'd need to aggregate all
                # values in the finalize method manually
                metrics: Any = None

        .. note::
            This method should always return a list of objects to allow a
            one-to-many mapping. E.g., if you want to cut an utterance into
            multiple smaller parts, you can return a list of all the produced
            utterances and they will be handled correctly.

            The many-to-one mapping is not currently supported by design of
            this method (but can still be done if you don't inherit from
            this class and process the data sequentially).

        Args:
            data_entry: most often, ``data_entry`` will be a dictionary
                containing items which represent the JSON manifest entry.
                Sometimes, such as in :class:`sdp.processors.CreateInitialManifestMLS`,
                it will be a string containing a line for that utterance
                from the original raw MLS transcript. In general it is an element
                of the list returned from the :meth:`read_manifest` method.
        """
        # TODO: it would be more straightforward to use a generator here, but
        #     seems that it's not supported with multiprocessing. Is there a
        #     way to make it work?

    def finalize(self, metrics: List):
        """Can be used to output statistics about the processed data.

        By default outputs new number of entries/hours.

        Args:
            metrics (list): a list containing all ``metrics`` keys from the
                data entries returned from the :meth:`process_dataset_entry`
                method.
        """
        logger.info("Total number of entries after processing: %d", self.number_of_entries)
        if self.total_duration != 0:
            logger.info("Total audio duration (hours) after processing: %.2f", self.total_duration / 3600)


    def test(self):
        """Applies processing to "test_cases" and raises an error in case of mismatch."""
        for test_case in self.test_cases:
            generated_outputs = self.process_dataset_entry(test_case["input"].copy())
            expected_outputs = (
                [test_case["output"]] if not isinstance(test_case["output"], list) else test_case["output"]
            )

            for generated_output, expected_output in zip(generated_outputs, expected_outputs):
                generated_output = generated_output.data

>>>>>>> f450f421
                if generated_output != expected_output:
                    raise RuntimeError(
                        "Runtime test failed.\n"
                        f"Test input: {test_case['input']}\n"
                        f"Generated output: {generated_output}\n"
                        f"Expected output: {expected_output}"
<<<<<<< HEAD
                    )
=======
                    )
>>>>>>> f450f421
<|MERGE_RESOLUTION|>--- conflicted
+++ resolved
@@ -101,10 +101,7 @@
         self,
         max_workers: int = -1,
         chunksize: int = 100,
-<<<<<<< HEAD
         in_memory_chunksize: int = 1000000,  # TODO: docs
-=======
->>>>>>> f450f421
         test_cases: Optional[List[Dict]] = None,
         **kwargs
     ):
@@ -121,7 +118,6 @@
         # need to convert to list to avoid errors in iteration over None
         if self.test_cases is None:
             self.test_cases = []
-<<<<<<< HEAD
 
     def process(self):
         """Parallelized implementation of the data processing.
@@ -215,71 +211,6 @@
         """
         if self.input_manifest_file is None:
             raise NotImplementedError("Override this method if the processor creates initial manifest")
-=======
-
-    def process(self):
-        """Parallelized implementation of the data processing.
-
-        The execution flow of this method is the following.
-
-        1. :meth:`prepare` is called. It's empty by default but can be used to
-           e.g. download the initial data files or compute some aggregates
-           required for subsequent processing.
-        2. A list of data entries is created by calling :meth:`read_manifest`.
-           Default implementation reads an input manifest file and returns a
-           list of dictionaries for each line (we assume a standard NeMo format
-           of one json per line).
-        3. :meth:`process_dataset_entry` is called **in parallel** on each element
-           of the list created in the previous step. Note that you cannot create
-           any new counters or modify the attributes of this class in any way
-           inside that function as this will lead to an undefined behavior.
-           Each call to the :meth:`process_dataset_entry` returns a list of
-           ``DataEntry`` objects that are then aggregated together. ``DataEntry``
-           simply defines a ``data`` and ``metrics`` keys.
-        4. We loop through all returned data entries and do the following
-
-           a) All ``metrics`` keys are collected in a separate list and passed
-              over to the :meth:`finalize` method for any desired metric
-              aggregation and reporting.
-           b) If ``data`` is set to None, the objects are ignored (metrics are
-              still collected).
-           c) All non-ignored objects are dumped to the output manifest file
-              with a call to ``json.dump``, one object per-line.
-
-        Here is a diagram outlining the execution flow of this method:
-
-        .. can only be viewed in the online documentation
-
-        .. raw:: html
-
-             <div align="center">
-               <img src="https://mermaid.ink/img/pako:eNplUl1r6zAM_SvCFy4pbL3vvaVwu-59sL0tl6LESmqIP7DkjWzsv89O0rVjzosiHR8dHetdtV6T2qg-YjjB0-Fv7SAfTs2cqdWjUGAwDrYiuz0yPWDEYaDhIfqWmH1chzmqVts_GQOW5OR1rWaqcv4916pcZxq6jKaAkRb0tok7IBtkXO5BM4KmDtMgUIotOmgIEpMG8VOK1v0atH91g0cNEV9BoyBgEm9RTJvljbX6D7e3O9hfVOyvVURCfbToTEcs11pKocwbksC5PnWFyhB00VvIE7wYnxiWwY3rgbNNqwlnOpATRQLD4B2dhdxdhNx9t2PiOJYRmORITuJYlb85XEydFGDDErGVL4tn6gNcuA-Zm_GFwCf5McJvwL6P1KNQoYim5SlfTY7-At9BEmHQ0YdAenVucH_hv7_W3hmHg3mj40JWXYudX8lwGHD86rb4d7YtN6hd-Qo1Oa1ulKVo0ei8k-8lXatsps0ubnK47EVZrY8MLQ_-OLpWbSQmulEpZNvoYDDvrlWbDgemj0-10vX9" height=100% />
-             </div>
-        """
-        self.prepare()
-        dataset_entries = self.read_manifest()
-
-        # this will unroll all inner lists
-        data = itertools.chain(
-            *process_map(
-                self.process_dataset_entry,
-                dataset_entries,
-                max_workers=self.max_workers,
-                chunksize=self.chunksize,
-            )
-        )
-        metrics = []
-        os.makedirs(os.path.dirname(self.output_manifest_file), exist_ok=True)
-        with open(self.output_manifest_file, "wt", encoding="utf8") as fout:
-            for data_entry in tqdm(data):
-                metrics.append(data_entry.metrics)
-                if data_entry.data is None:
-                    continue
-                json.dump(data_entry.data, fout, ensure_ascii=False)
-                self.number_of_entries += 1
-                self.total_duration += data_entry.data.get("duration", 0)
-                fout.write("\n")
->>>>>>> f450f421
 
         with open(self.input_manifest_file, "rt", encoding="utf8") as fin:
             for line in fin:
@@ -327,7 +258,6 @@
         #     seems that it's not supported with multiprocessing. Is there a
         #     way to make it work?
 
-<<<<<<< HEAD
     def finalize(self, metrics: List):
         """Can be used to output statistics about the processed data.
 
@@ -337,13 +267,6 @@
             metrics (list): a list containing all ``metrics`` keys from the
                 data entries returned from the :meth:`process_dataset_entry`
                 method.
-=======
-    def prepare(self):
-        """Can be used in derived classes to prepare the processing in any way.
-
-        E.g., download data or compute some aggregates. Will be called before
-        starting processing the data.
->>>>>>> f450f421
         """
 
     def read_manifest(self):
@@ -363,7 +286,6 @@
         return dataset_entries
 
 
-<<<<<<< HEAD
     def test(self):
         """Applies processing to "test_cases" and raises an error in case of mismatch."""
         for test_case in self.test_cases:
@@ -375,80 +297,10 @@
             for generated_output, expected_output in zip(generated_outputs, expected_outputs):
                 generated_output = generated_output.data
 
-=======
-        Each returned value should be a ``DataEntry`` object that will hold
-        a dictionary (or anything else that can be json-serialized) with
-        the actual data + any additional metrics required for statistics
-        reporting. Those metrics can be used in :meth:`finalize` to
-        prepare for final reporting.
-
-        ``DataEntry`` is a simple dataclass defined in the following way::
-
-            @dataclass
-            class DataEntry:
-                # can be None to drop the entry
-                data: Optional[Dict]
-                # anything - you'd need to aggregate all
-                # values in the finalize method manually
-                metrics: Any = None
-
-        .. note::
-            This method should always return a list of objects to allow a
-            one-to-many mapping. E.g., if you want to cut an utterance into
-            multiple smaller parts, you can return a list of all the produced
-            utterances and they will be handled correctly.
-
-            The many-to-one mapping is not currently supported by design of
-            this method (but can still be done if you don't inherit from
-            this class and process the data sequentially).
-
-        Args:
-            data_entry: most often, ``data_entry`` will be a dictionary
-                containing items which represent the JSON manifest entry.
-                Sometimes, such as in :class:`sdp.processors.CreateInitialManifestMLS`,
-                it will be a string containing a line for that utterance
-                from the original raw MLS transcript. In general it is an element
-                of the list returned from the :meth:`read_manifest` method.
-        """
-        # TODO: it would be more straightforward to use a generator here, but
-        #     seems that it's not supported with multiprocessing. Is there a
-        #     way to make it work?
-
-    def finalize(self, metrics: List):
-        """Can be used to output statistics about the processed data.
-
-        By default outputs new number of entries/hours.
-
-        Args:
-            metrics (list): a list containing all ``metrics`` keys from the
-                data entries returned from the :meth:`process_dataset_entry`
-                method.
-        """
-        logger.info("Total number of entries after processing: %d", self.number_of_entries)
-        if self.total_duration != 0:
-            logger.info("Total audio duration (hours) after processing: %.2f", self.total_duration / 3600)
-
-
-    def test(self):
-        """Applies processing to "test_cases" and raises an error in case of mismatch."""
-        for test_case in self.test_cases:
-            generated_outputs = self.process_dataset_entry(test_case["input"].copy())
-            expected_outputs = (
-                [test_case["output"]] if not isinstance(test_case["output"], list) else test_case["output"]
-            )
-
-            for generated_output, expected_output in zip(generated_outputs, expected_outputs):
-                generated_output = generated_output.data
-
->>>>>>> f450f421
                 if generated_output != expected_output:
                     raise RuntimeError(
                         "Runtime test failed.\n"
                         f"Test input: {test_case['input']}\n"
                         f"Generated output: {generated_output}\n"
                         f"Expected output: {expected_output}"
-<<<<<<< HEAD
                     )
-=======
-                    )
->>>>>>> f450f421
